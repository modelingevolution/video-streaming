--- conflicted
+++ resolved
@@ -1,45 +1,21 @@
-<<<<<<< HEAD
-﻿<Project Sdk="Microsoft.NET.Sdk">
-
-  <PropertyGroup>
-    <OutputType>Exe</OutputType>
-    <TargetFrameworks>net9.0;net10.0</TargetFrameworks>
-    <ImplicitUsings>enable</ImplicitUsings>
-    <Nullable>enable</Nullable>
-  </PropertyGroup>
-
-  <ItemGroup>
-    <PackageReference Include="ModelingEvolution.Drawing" Version="1.0.35.26" />
-    <PackageReference Include="SkiaSharp.Views.Blazor" Version="3.116.1" />
-  </ItemGroup>
-
-  <ItemGroup>
-    <ProjectReference Include="..\ModelingEvolution.VideoStreaming.Hailo\ModelingEvolution.VideoStreaming.Hailo.csproj" />
-    
-    <ProjectReference Include="..\ModelingEvolution.VideoStreaming\ModelingEvolution.VideoStreaming.csproj" />
-  </ItemGroup>
-
-</Project>
-=======
-﻿<Project Sdk="Microsoft.NET.Sdk">
-
-  <PropertyGroup>
-    <OutputType>Exe</OutputType>
-    <TargetFrameworks>net9.0;net10.0</TargetFrameworks>
-    <ImplicitUsings>enable</ImplicitUsings>
-    <Nullable>enable</Nullable>
-  </PropertyGroup>
-
-  <ItemGroup>
-    <PackageReference Include="ModelingEvolution.Drawing" Version="*" />
-    <PackageReference Include="SkiaSharp.Views.Blazor" Version="3.119.1" />
-  </ItemGroup>
-
-  <ItemGroup>
-    <ProjectReference Include="..\ModelingEvolution.VideoStreaming.Hailo\ModelingEvolution.VideoStreaming.Hailo.csproj" />
-    
-    <ProjectReference Include="..\ModelingEvolution.VideoStreaming\ModelingEvolution.VideoStreaming.csproj" />
-  </ItemGroup>
-
-</Project>
->>>>>>> b1ab1583
+﻿<Project Sdk="Microsoft.NET.Sdk">
+
+  <PropertyGroup>
+    <OutputType>Exe</OutputType>
+    <TargetFrameworks>net9.0;net10.0</TargetFrameworks>
+    <ImplicitUsings>enable</ImplicitUsings>
+    <Nullable>enable</Nullable>
+  </PropertyGroup>
+
+  <ItemGroup>
+    <PackageReference Include="ModelingEvolution.Drawing" Version="*" />
+    <PackageReference Include="SkiaSharp.Views.Blazor" Version="3.119.1" />
+  </ItemGroup>
+
+  <ItemGroup>
+    <ProjectReference Include="..\ModelingEvolution.VideoStreaming.Hailo\ModelingEvolution.VideoStreaming.Hailo.csproj" />
+    
+    <ProjectReference Include="..\ModelingEvolution.VideoStreaming\ModelingEvolution.VideoStreaming.csproj" />
+  </ItemGroup>
+
+</Project>