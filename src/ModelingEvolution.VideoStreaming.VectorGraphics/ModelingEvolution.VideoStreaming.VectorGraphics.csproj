--- conflicted
+++ resolved
@@ -10,13 +10,8 @@
     <PackageReference Include="Microsoft.Extensions.Logging.Abstractions" Version="9.0.0" />
     <PackageReference Include="Nito.AsyncEx" Version="5.1.2" />
     <PackageReference Include="protobuf-net" Version="3.2.45" />
-<<<<<<< HEAD
-    <PackageReference Include="SkiaSharp.Views.Blazor" Version="2.88.8" />
-    <PackageReference Include="ModelingEvolution.Drawing" Version="1.0.32.26" />
-=======
     <PackageReference Include="SkiaSharp.Views.Blazor" Version="3.116.1" />
     <PackageReference Include="ModelingEvolution.Drawing" Version="1.0.35.26" />
->>>>>>> ad826cbc
   </ItemGroup>
   <ItemGroup>
     <ProjectReference Include="..\ModelingEvolution.VideoStreaming\ModelingEvolution.VideoStreaming.csproj" />
