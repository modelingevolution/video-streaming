<<<<<<< HEAD
﻿<Project Sdk="Microsoft.NET.Sdk">

  <PropertyGroup>
    <TargetFrameworks>net9.0;net10.0</TargetFrameworks>
    <ImplicitUsings>enable</ImplicitUsings>
    <Nullable>enable</Nullable>
  </PropertyGroup>

  <ItemGroup>
    <ProjectReference Include="..\ModelingEvolution.VideoStreaming.Buffers\ModelingEvolution.VideoStreaming.Buffers.csproj" />
  </ItemGroup>

</Project>
=======
﻿<Project Sdk="Microsoft.NET.Sdk">

  <PropertyGroup>
    <TargetFrameworks>net9.0;net10.0</TargetFrameworks>
    <ImplicitUsings>enable</ImplicitUsings>
    <Nullable>enable</Nullable>
  </PropertyGroup>

  <ItemGroup>
    <ProjectReference Include="..\ModelingEvolution.VideoStreaming.Buffers\ModelingEvolution.VideoStreaming.Buffers.csproj" />
  </ItemGroup>

</Project>
>>>>>>> b1ab1583
<|MERGE_RESOLUTION|>--- conflicted
+++ resolved
@@ -1,29 +1,13 @@
-<<<<<<< HEAD
-﻿<Project Sdk="Microsoft.NET.Sdk">
-
-  <PropertyGroup>
-    <TargetFrameworks>net9.0;net10.0</TargetFrameworks>
-    <ImplicitUsings>enable</ImplicitUsings>
-    <Nullable>enable</Nullable>
-  </PropertyGroup>
-
-  <ItemGroup>
-    <ProjectReference Include="..\ModelingEvolution.VideoStreaming.Buffers\ModelingEvolution.VideoStreaming.Buffers.csproj" />
-  </ItemGroup>
-
-</Project>
-=======
-﻿<Project Sdk="Microsoft.NET.Sdk">
-
-  <PropertyGroup>
-    <TargetFrameworks>net9.0;net10.0</TargetFrameworks>
-    <ImplicitUsings>enable</ImplicitUsings>
-    <Nullable>enable</Nullable>
-  </PropertyGroup>
-
-  <ItemGroup>
-    <ProjectReference Include="..\ModelingEvolution.VideoStreaming.Buffers\ModelingEvolution.VideoStreaming.Buffers.csproj" />
-  </ItemGroup>
-
-</Project>
->>>>>>> b1ab1583
+﻿<Project Sdk="Microsoft.NET.Sdk">
+
+  <PropertyGroup>
+    <TargetFrameworks>net9.0;net10.0</TargetFrameworks>
+    <ImplicitUsings>enable</ImplicitUsings>
+    <Nullable>enable</Nullable>
+  </PropertyGroup>
+
+  <ItemGroup>
+    <ProjectReference Include="..\ModelingEvolution.VideoStreaming.Buffers\ModelingEvolution.VideoStreaming.Buffers.csproj" />
+  </ItemGroup>
+
+</Project>