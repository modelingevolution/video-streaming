--- conflicted
+++ resolved
@@ -1,75 +1,36 @@
-<<<<<<< HEAD
-﻿<Project Sdk="Microsoft.NET.Sdk">
-
-  <PropertyGroup>
-    <TargetFrameworks>net9.0;net10.0</TargetFrameworks>
-    <ImplicitUsings>enable</ImplicitUsings>
-    <Nullable>enable</Nullable>
-    <AllowUnsafeBlocks>true</AllowUnsafeBlocks>
-  </PropertyGroup>
-
-  <ItemGroup>
-    <PackageReference Include="ModelingEvolution.Drawing" Version="1.0.53.35" />
-    <PackageReference Include="SkiaSharp.Views.Blazor" Version="3.116.1" />
-    
-  </ItemGroup>
-
-  <ItemGroup>
-    <ProjectReference Include="..\ModelingEvolution.VideoStreaming.Buffers\ModelingEvolution.VideoStreaming.Buffers.csproj" />
-    <ProjectReference Include="..\ModelingEvolution.VideoStreaming.VectorGraphics\ModelingEvolution.VideoStreaming.VectorGraphics.csproj" />
-    <ProjectReference Include="..\ModelingEvolution.VideoStreaming\ModelingEvolution.VideoStreaming.csproj" />
-  </ItemGroup>
-
-  <ItemGroup>
-    <None Update="libxHailoProcessor.so">
-      <CopyToOutputDirectory>PreserveNewest</CopyToOutputDirectory>
-    </None>
-  </ItemGroup>
-
-  <Target Name="PreBuild" BeforeTargets="PreBuildEvent">
-    <!-- Linux and macOS -->
-    <Exec Command="cp ../HailoProcessor/build/aarch64/libxHailoProcessor.so ./" Condition=" '$(OS)' != 'Windows_NT' " />
-
-    <!-- Windows -->
-    <Exec Command="copy ..\HailoProcessor\build\aarch64\libxHailoProcessor.so .\" Condition=" '$(OS)' == 'Windows_NT' " />
-  </Target>
-
-</Project>
-=======
-﻿<Project Sdk="Microsoft.NET.Sdk">
-
-  <PropertyGroup>
-    <TargetFrameworks>net9.0;net10.0</TargetFrameworks>
-    <ImplicitUsings>enable</ImplicitUsings>
-    <Nullable>enable</Nullable>
-    <AllowUnsafeBlocks>true</AllowUnsafeBlocks>
-  </PropertyGroup>
-
-  <ItemGroup>
-    <PackageReference Include="ModelingEvolution.Drawing" Version="*" />
-    <PackageReference Include="SkiaSharp.Views.Blazor" Version="3.119.1" />
-    
-  </ItemGroup>
-
-  <ItemGroup>
-    <ProjectReference Include="..\ModelingEvolution.VideoStreaming.Buffers\ModelingEvolution.VideoStreaming.Buffers.csproj" />
-    <ProjectReference Include="..\ModelingEvolution.VideoStreaming.VectorGraphics\ModelingEvolution.VideoStreaming.VectorGraphics.csproj" />
-    <ProjectReference Include="..\ModelingEvolution.VideoStreaming\ModelingEvolution.VideoStreaming.csproj" />
-  </ItemGroup>
-
-  <ItemGroup>
-    <None Update="libxHailoProcessor.so">
-      <CopyToOutputDirectory>PreserveNewest</CopyToOutputDirectory>
-    </None>
-  </ItemGroup>
-
-  <Target Name="PreBuild" BeforeTargets="PreBuildEvent">
-    <!-- Linux and macOS -->
-    <Exec Command="cp $(MSBuildProjectDirectory)/../HailoProcessor/build/aarch64/libxHailoProcessor.so $(MSBuildProjectDirectory)/" Condition=" '$(OS)' != 'Windows_NT' " />
-
-    <!-- Windows -->
-    <Exec Command="copy &quot;$(MSBuildProjectDirectory)\..\HailoProcessor\build\aarch64\libxHailoProcessor.so&quot; &quot;$(MSBuildProjectDirectory)\&quot;" Condition=" '$(OS)' == 'Windows_NT' " />
-  </Target>
-
-</Project>
->>>>>>> b1ab1583
+﻿<Project Sdk="Microsoft.NET.Sdk">
+
+  <PropertyGroup>
+    <TargetFrameworks>net9.0;net10.0</TargetFrameworks>
+    <ImplicitUsings>enable</ImplicitUsings>
+    <Nullable>enable</Nullable>
+    <AllowUnsafeBlocks>true</AllowUnsafeBlocks>
+  </PropertyGroup>
+
+  <ItemGroup>
+    <PackageReference Include="ModelingEvolution.Drawing" Version="*" />
+    <PackageReference Include="SkiaSharp.Views.Blazor" Version="3.119.1" />
+    
+  </ItemGroup>
+
+  <ItemGroup>
+    <ProjectReference Include="..\ModelingEvolution.VideoStreaming.Buffers\ModelingEvolution.VideoStreaming.Buffers.csproj" />
+    <ProjectReference Include="..\ModelingEvolution.VideoStreaming.VectorGraphics\ModelingEvolution.VideoStreaming.VectorGraphics.csproj" />
+    <ProjectReference Include="..\ModelingEvolution.VideoStreaming\ModelingEvolution.VideoStreaming.csproj" />
+  </ItemGroup>
+
+  <ItemGroup>
+    <None Update="libxHailoProcessor.so">
+      <CopyToOutputDirectory>PreserveNewest</CopyToOutputDirectory>
+    </None>
+  </ItemGroup>
+
+  <Target Name="PreBuild" BeforeTargets="PreBuildEvent">
+    <!-- Linux and macOS -->
+    <Exec Command="cp $(MSBuildProjectDirectory)/../HailoProcessor/build/aarch64/libxHailoProcessor.so $(MSBuildProjectDirectory)/" Condition=" '$(OS)' != 'Windows_NT' " />
+
+    <!-- Windows -->
+    <Exec Command="copy &quot;$(MSBuildProjectDirectory)\..\HailoProcessor\build\aarch64\libxHailoProcessor.so&quot; &quot;$(MSBuildProjectDirectory)\&quot;" Condition=" '$(OS)' == 'Windows_NT' " />
+  </Target>
+
+</Project>