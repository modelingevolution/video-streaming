--- conflicted
+++ resolved
@@ -1,33 +1,15 @@
-<<<<<<< HEAD
-﻿<Project Sdk="Microsoft.NET.Sdk">
-
-  <PropertyGroup>
-    <OutputType>Exe</OutputType>
-    <TargetFrameworks>net9.0;net10.0</TargetFrameworks>
-    <ImplicitUsings>enable</ImplicitUsings>
-    <Nullable>enable</Nullable>
-    <AssemblyName>JpegTest</AssemblyName>
-  </PropertyGroup>
-
-  <ItemGroup>
-    <ProjectReference Include="..\ModelingEvolution.VideoStreaming.LibJpegTurbo\ModelingEvolution.VideoStreaming.LibJpegTurbo.csproj" />
-  </ItemGroup>
-
-</Project>
-=======
-﻿<Project Sdk="Microsoft.NET.Sdk">
-
-  <PropertyGroup>
-    <OutputType>Exe</OutputType>
-    <TargetFrameworks>net9.0;net10.0</TargetFrameworks>
-    <ImplicitUsings>enable</ImplicitUsings>
-    <Nullable>enable</Nullable>
-    <AssemblyName>JpegTest</AssemblyName>
-  </PropertyGroup>
-
-  <ItemGroup>
-    <ProjectReference Include="..\ModelingEvolution.VideoStreaming.LibJpegTurbo\ModelingEvolution.VideoStreaming.LibJpegTurbo.csproj" />
-  </ItemGroup>
-
-</Project>
->>>>>>> b1ab1583
+﻿<Project Sdk="Microsoft.NET.Sdk">
+
+  <PropertyGroup>
+    <OutputType>Exe</OutputType>
+    <TargetFrameworks>net9.0;net10.0</TargetFrameworks>
+    <ImplicitUsings>enable</ImplicitUsings>
+    <Nullable>enable</Nullable>
+    <AssemblyName>JpegTest</AssemblyName>
+  </PropertyGroup>
+
+  <ItemGroup>
+    <ProjectReference Include="..\ModelingEvolution.VideoStreaming.LibJpegTurbo\ModelingEvolution.VideoStreaming.LibJpegTurbo.csproj" />
+  </ItemGroup>
+
+</Project>