--- conflicted
+++ resolved
@@ -1,65 +1,31 @@
-<<<<<<< HEAD
-﻿<Project Sdk="Microsoft.NET.Sdk">
-
-  <PropertyGroup>
-    <TargetFrameworks>net9.0;net10.0</TargetFrameworks>
-    <ImplicitUsings>enable</ImplicitUsings>
-    <Nullable>enable</Nullable>
-    <AllowUnsafeBlocks>True</AllowUnsafeBlocks>
-  </PropertyGroup>
-
-  <ItemGroup>
-    <None Update="libs\linux-arm64\LibJpegWrap.so">
-      <CopyToOutputDirectory>PreserveNewest</CopyToOutputDirectory>
-    </None>
-    <None Update="libs\linux-x64\LibJpegWrap.so">
-      <CopyToOutputDirectory>PreserveNewest</CopyToOutputDirectory>
-    </None>
-    <None Update="libs\win\LibJpegWrap.dll">
-      <CopyToOutputDirectory>PreserveNewest</CopyToOutputDirectory>
-    </None>
-    <None Update="libs\win\LibJpegWrap.exp">
-      <CopyToOutputDirectory>PreserveNewest</CopyToOutputDirectory>
-    </None>
-    <None Update="libs\win\LibJpegWrap.lib">
-      <CopyToOutputDirectory>PreserveNewest</CopyToOutputDirectory>
-    </None>
-    <None Update="libs\win\LibJpegWrap.pdb">
-      <CopyToOutputDirectory>PreserveNewest</CopyToOutputDirectory>
-    </None>
-  </ItemGroup>
-
-</Project>
-=======
-﻿<Project Sdk="Microsoft.NET.Sdk">
-
-  <PropertyGroup>
-    <TargetFrameworks>net9.0;net10.0</TargetFrameworks>
-    <ImplicitUsings>enable</ImplicitUsings>
-    <Nullable>enable</Nullable>
-    <AllowUnsafeBlocks>True</AllowUnsafeBlocks>
-  </PropertyGroup>
-
-  <ItemGroup>
-    <None Update="libs\linux-arm64\LibJpegWrap.so">
-      <CopyToOutputDirectory>PreserveNewest</CopyToOutputDirectory>
-    </None>
-    <None Update="libs\linux-x64\LibJpegWrap.so">
-      <CopyToOutputDirectory>PreserveNewest</CopyToOutputDirectory>
-    </None>
-    <None Update="libs\win\LibJpegWrap.dll">
-      <CopyToOutputDirectory>PreserveNewest</CopyToOutputDirectory>
-    </None>
-    <None Update="libs\win\LibJpegWrap.exp">
-      <CopyToOutputDirectory>PreserveNewest</CopyToOutputDirectory>
-    </None>
-    <None Update="libs\win\LibJpegWrap.lib">
-      <CopyToOutputDirectory>PreserveNewest</CopyToOutputDirectory>
-    </None>
-    <None Update="libs\win\LibJpegWrap.pdb">
-      <CopyToOutputDirectory>PreserveNewest</CopyToOutputDirectory>
-    </None>
-  </ItemGroup>
-
-</Project>
->>>>>>> b1ab1583
+﻿<Project Sdk="Microsoft.NET.Sdk">
+
+  <PropertyGroup>
+    <TargetFrameworks>net9.0;net10.0</TargetFrameworks>
+    <ImplicitUsings>enable</ImplicitUsings>
+    <Nullable>enable</Nullable>
+    <AllowUnsafeBlocks>True</AllowUnsafeBlocks>
+  </PropertyGroup>
+
+  <ItemGroup>
+    <None Update="libs\linux-arm64\LibJpegWrap.so">
+      <CopyToOutputDirectory>PreserveNewest</CopyToOutputDirectory>
+    </None>
+    <None Update="libs\linux-x64\LibJpegWrap.so">
+      <CopyToOutputDirectory>PreserveNewest</CopyToOutputDirectory>
+    </None>
+    <None Update="libs\win\LibJpegWrap.dll">
+      <CopyToOutputDirectory>PreserveNewest</CopyToOutputDirectory>
+    </None>
+    <None Update="libs\win\LibJpegWrap.exp">
+      <CopyToOutputDirectory>PreserveNewest</CopyToOutputDirectory>
+    </None>
+    <None Update="libs\win\LibJpegWrap.lib">
+      <CopyToOutputDirectory>PreserveNewest</CopyToOutputDirectory>
+    </None>
+    <None Update="libs\win\LibJpegWrap.pdb">
+      <CopyToOutputDirectory>PreserveNewest</CopyToOutputDirectory>
+    </None>
+  </ItemGroup>
+
+</Project>