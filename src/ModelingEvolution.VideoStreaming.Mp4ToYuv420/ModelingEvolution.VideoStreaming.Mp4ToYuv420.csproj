--- conflicted
+++ resolved
@@ -1,37 +1,17 @@
-<<<<<<< HEAD
-﻿<Project Sdk="Microsoft.NET.Sdk">
-
-  <PropertyGroup>
-    <OutputType>Exe</OutputType>
-    <TargetFrameworks>net9.0;net10.0</TargetFrameworks>
-    <ImplicitUsings>enable</ImplicitUsings>
-    <Nullable>enable</Nullable>
-    <AssemblyName>mp4-to-yuv</AssemblyName>
-  </PropertyGroup>
-  <ItemGroup>
-    <PackageReference Include="OpenCvSharp4" Version="4.10.0.20241108" />
-    <PackageReference Include="OpenCvSharp4.runtime.win" Version="4.10.0.20241108" />
-    <PackageReference Include="OpenCvSharp4.Windows" Version="4.10.0.20241108" />
-    <PackageReference Include="System.IO.Pipelines" Version="9.0.0" />
-  </ItemGroup>
-
-</Project>
-=======
-﻿<Project Sdk="Microsoft.NET.Sdk">
-
-  <PropertyGroup>
-    <OutputType>Exe</OutputType>
-    <TargetFrameworks>net9.0;net10.0</TargetFrameworks>
-    <ImplicitUsings>enable</ImplicitUsings>
-    <Nullable>enable</Nullable>
-    <AssemblyName>mp4-to-yuv</AssemblyName>
-  </PropertyGroup>
-  <ItemGroup>
-    <PackageReference Include="OpenCvSharp4" Version="4.10.0.20241108" />
-    <PackageReference Include="OpenCvSharp4.runtime.win" Version="4.10.0.20241108" />
-    <PackageReference Include="OpenCvSharp4.Windows" Version="4.10.0.20241108" />
-    <PackageReference Include="System.IO.Pipelines" Version="9.0.0" />
-  </ItemGroup>
-
-</Project>
->>>>>>> b1ab1583
+﻿<Project Sdk="Microsoft.NET.Sdk">
+
+  <PropertyGroup>
+    <OutputType>Exe</OutputType>
+    <TargetFrameworks>net9.0;net10.0</TargetFrameworks>
+    <ImplicitUsings>enable</ImplicitUsings>
+    <Nullable>enable</Nullable>
+    <AssemblyName>mp4-to-yuv</AssemblyName>
+  </PropertyGroup>
+  <ItemGroup>
+    <PackageReference Include="OpenCvSharp4" Version="4.10.0.20241108" />
+    <PackageReference Include="OpenCvSharp4.runtime.win" Version="4.10.0.20241108" />
+    <PackageReference Include="OpenCvSharp4.Windows" Version="4.10.0.20241108" />
+    <PackageReference Include="System.IO.Pipelines" Version="9.0.0" />
+  </ItemGroup>
+
+</Project>