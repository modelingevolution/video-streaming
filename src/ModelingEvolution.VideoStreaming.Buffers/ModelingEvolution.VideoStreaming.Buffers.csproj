<<<<<<< HEAD
﻿<Project Sdk="Microsoft.NET.Sdk">

  <PropertyGroup>
    <TargetFrameworks>net9.0;net10.0</TargetFrameworks>
    <ImplicitUsings>enable</ImplicitUsings>
    <Nullable>enable</Nullable>
  </PropertyGroup>

</Project>
=======
﻿<Project Sdk="Microsoft.NET.Sdk">

  <PropertyGroup>
    <TargetFrameworks>net9.0;net10.0</TargetFrameworks>
    <ImplicitUsings>enable</ImplicitUsings>
    <Nullable>enable</Nullable>
  </PropertyGroup>

</Project>
>>>>>>> b1ab1583
<|MERGE_RESOLUTION|>--- conflicted
+++ resolved
@@ -1,21 +1,9 @@
-<<<<<<< HEAD
-﻿<Project Sdk="Microsoft.NET.Sdk">
-
-  <PropertyGroup>
-    <TargetFrameworks>net9.0;net10.0</TargetFrameworks>
-    <ImplicitUsings>enable</ImplicitUsings>
-    <Nullable>enable</Nullable>
-  </PropertyGroup>
-
-</Project>
-=======
-﻿<Project Sdk="Microsoft.NET.Sdk">
-
-  <PropertyGroup>
-    <TargetFrameworks>net9.0;net10.0</TargetFrameworks>
-    <ImplicitUsings>enable</ImplicitUsings>
-    <Nullable>enable</Nullable>
-  </PropertyGroup>
-
-</Project>
->>>>>>> b1ab1583
+﻿<Project Sdk="Microsoft.NET.Sdk">
+
+  <PropertyGroup>
+    <TargetFrameworks>net9.0;net10.0</TargetFrameworks>
+    <ImplicitUsings>enable</ImplicitUsings>
+    <Nullable>enable</Nullable>
+  </PropertyGroup>
+
+</Project>